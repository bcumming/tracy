#ifndef __TRACYQUEUE_HPP__
#define __TRACYQUEUE_HPP__

#include <stdint.h>

namespace tracy
{

enum class QueueType : uint8_t
{
    ZoneText,
    ZoneName,
    Message,
    MessageColor,
    MessageCallstack,
    MessageColorCallstack,
    MessageAppInfo,
    ZoneBeginAllocSrcLoc,
    ZoneBeginAllocSrcLocLean,
    ZoneBeginAllocSrcLocCallstack,
    ZoneBeginAllocSrcLocCallstackLean,
    CallstackMemory,
    CallstackMemoryLean,
    Callstack,
    CallstackLean,
    CallstackAlloc,
    CallstackAllocLean,
    CallstackSample,
    CallstackSampleLean,
    FrameImage,
    FrameImageLean,
    ZoneBegin,
    ZoneBeginCallstack,
    ZoneEnd,
    LockWait,
    LockObtain,
    LockRelease,
    LockSharedWait,
    LockSharedObtain,
    LockSharedRelease,
    LockName,
    MemAlloc,
    MemFree,
    MemAllocCallstack,
    MemFreeCallstack,
    GpuZoneBegin,
    GpuZoneBeginCallstack,
    GpuZoneEnd,
    GpuZoneBeginSerial,
    GpuZoneBeginCallstackSerial,
    GpuZoneEndSerial,
    PlotData,
    ContextSwitch,
    ThreadWakeup,
    GpuTime,
    Terminate,
    KeepAlive,
    ThreadContext,
    Crash,
    CrashReport,
    ZoneValidation,
    ZoneValue,
    FrameMarkMsg,
    FrameMarkMsgStart,
    FrameMarkMsgEnd,
    SourceLocation,
    LockAnnounce,
    LockTerminate,
    LockMark,
    MessageLiteral,
    MessageLiteralColor,
    MessageLiteralCallstack,
    MessageLiteralColorCallstack,
    GpuNewContext,
    CallstackFrameSize,
    CallstackFrame,
    SymbolInformation,
    CodeInformation,
    SysTimeReport,
    TidToPid,
    PlotConfig,
    ParamSetup,
    ParamPingback,
    CpuTopology,
    StringData,
    ThreadName,
    CustomStringData,
    PlotName,
    SourceLocationPayload,
    CallstackPayload,
    CallstackAllocPayload,
    FrameName,
    FrameImageData,
    ExternalName,
    ExternalThreadName,
    SymbolCode,
    NUM_TYPES
};

#pragma pack( 1 )

struct QueueThreadContext
{
    uint64_t thread;
};

struct QueueZoneBeginLean
{
    int64_t time;
};

struct QueueZoneBegin : public QueueZoneBeginLean
{
    uint64_t srcloc;    // ptr
};

struct QueueZoneEnd
{
    int64_t time;
};

struct QueueZoneValidation
{
    uint32_t id;
};

struct QueueZoneValue
{
    uint64_t value;
};

struct QueueStringTransfer
{
    uint64_t ptr;
};

struct QueueFrameMark
{
    int64_t time;
    uint64_t name;      // ptr
};

struct QueueFrameImageLean
{
    uint64_t frame;
    uint16_t w;
    uint16_t h;
    uint8_t flip;
};

struct QueueFrameImage : public QueueFrameImageLean
{
    uint64_t image;     // ptr
};

struct QueueSourceLocation
{
    uint64_t name;
    uint64_t function;  // ptr
    uint64_t file;      // ptr
    uint32_t line;
    uint8_t r;
    uint8_t g;
    uint8_t b;
};

struct QueueZoneText
{
    uint64_t text;      // ptr
};

enum class LockType : uint8_t
{
    Lockable,
    SharedLockable
};

struct QueueLockAnnounce
{
    uint32_t id;
    int64_t time;
    uint64_t lckloc;    // ptr
    LockType type;
};

struct QueueLockTerminate
{
    uint32_t id;
    int64_t time;
    LockType type;
};

struct QueueLockWait
{
    uint64_t thread;
    uint32_t id;
    int64_t time;
    LockType type;
};

struct QueueLockObtain
{
    uint64_t thread;
    uint32_t id;
    int64_t time;
};

struct QueueLockRelease
{
    uint64_t thread;
    uint32_t id;
    int64_t time;
};

struct QueueLockMark
{
    uint64_t thread;
    uint32_t id;
    uint64_t srcloc;    // ptr
};

struct QueueLockName
{
    uint32_t id;
    uint64_t name;      // ptr
};

enum class PlotDataType : uint8_t
{
    Float,
    Double,
    Int
};

struct QueuePlotData
{
    uint64_t name;      // ptr
    int64_t time;
    PlotDataType type;
    union
    {
        double d;
        float f;
        int64_t i;
    } data;
};

struct QueueMessage
{
    int64_t time;
    uint64_t text;      // ptr
};

struct QueueMessageColor : public QueueMessage
{
    uint8_t r;
    uint8_t g;
    uint8_t b;
};

// Don't change order, only add new entries at the end, this is also used on trace dumps!
enum class GpuContextType : uint8_t
{
    Invalid,
    OpenGl,
    Vulkan,
<<<<<<< HEAD
    Direct3D12
=======
    OpenCL
>>>>>>> 284d49b3
};

struct QueueGpuNewContext
{
    int64_t cpuTime;
    int64_t gpuTime;
    uint64_t thread;
    float period;
    uint8_t context;
    uint8_t accuracyBits;
    GpuContextType type;
};

struct QueueGpuZoneBegin
{
    int64_t cpuTime;
    uint64_t srcloc;
    uint64_t thread;
    uint16_t queryId;
    uint8_t context;
};

struct QueueGpuZoneEnd
{
    int64_t cpuTime;
    uint64_t thread;
    uint16_t queryId;
    uint8_t context;
};

struct QueueGpuTime
{
    int64_t gpuTime;
    uint16_t queryId;
    uint8_t context;
};

struct QueueMemAlloc
{
    int64_t time;
    uint64_t thread;
    uint64_t ptr;
    char size[6];
};

struct QueueMemFree
{
    int64_t time;
    uint64_t thread;
    uint64_t ptr;
};

struct QueueCallstackMemory
{
    uint64_t ptr;
};

struct QueueCallstack
{
    uint64_t ptr;
};

struct QueueCallstackAlloc
{
    uint64_t ptr;
    uint64_t nativePtr;
};

struct QueueCallstackSampleLean
{
    int64_t time;
    uint64_t thread;
};

struct QueueCallstackSample : public QueueCallstackSampleLean
{
    uint64_t ptr;
};

struct QueueCallstackFrameSize
{
    uint64_t ptr;
    uint8_t size;
    uint64_t imageName;
};

struct QueueCallstackFrame
{
    uint64_t name;
    uint64_t file;
    uint32_t line;
    uint64_t symAddr;
    char symLen[3];
};

struct QueueSymbolInformation
{
    uint64_t file;
    uint32_t line;
    uint64_t symAddr;
};

struct QueueCodeInformation
{
    uint64_t ptr;
    uint64_t file;
    uint32_t line;
};

struct QueueCrashReport
{
    int64_t time;
    uint64_t text;      // ptr
};

struct QueueSysTime
{
    int64_t time;
    float sysTime;
};

struct QueueContextSwitch
{
    int64_t time;
    uint64_t oldThread;
    uint64_t newThread;
    uint8_t cpu;
    uint8_t reason;
    uint8_t state;
};

struct QueueThreadWakeup
{
    int64_t time;
    uint64_t thread;
};

struct QueueTidToPid
{
    uint64_t tid;
    uint64_t pid;
};

enum class PlotFormatType : uint8_t
{
    Number,
    Memory,
    Percentage
};

struct QueuePlotConfig
{
    uint64_t name;      // ptr
    uint8_t type;
};

struct QueueParamSetup
{
    uint32_t idx;
    uint64_t name;      // ptr
    uint8_t isBool;
    int32_t val;
};

struct QueueCpuTopology
{
    uint32_t package;
    uint32_t core;
    uint32_t thread;
};

struct QueueHeader
{
    union
    {
        QueueType type;
        uint8_t idx;
    };
};

struct QueueItem
{
    QueueHeader hdr;
    union
    {
        QueueThreadContext threadCtx;
        QueueZoneBegin zoneBegin;
        QueueZoneBeginLean zoneBeginLean;
        QueueZoneEnd zoneEnd;
        QueueZoneValidation zoneValidation;
        QueueZoneValue zoneValue;
        QueueStringTransfer stringTransfer;
        QueueFrameMark frameMark;
        QueueFrameImage frameImage;
        QueueFrameImage frameImageLean;
        QueueSourceLocation srcloc;
        QueueZoneText zoneText;
        QueueLockAnnounce lockAnnounce;
        QueueLockTerminate lockTerminate;
        QueueLockWait lockWait;
        QueueLockObtain lockObtain;
        QueueLockRelease lockRelease;
        QueueLockMark lockMark;
        QueueLockName lockName;
        QueuePlotData plotData;
        QueueMessage message;
        QueueMessageColor messageColor;
        QueueGpuNewContext gpuNewContext;
        QueueGpuZoneBegin gpuZoneBegin;
        QueueGpuZoneEnd gpuZoneEnd;
        QueueGpuTime gpuTime;
        QueueMemAlloc memAlloc;
        QueueMemFree memFree;
        QueueCallstackMemory callstackMemory;
        QueueCallstack callstack;
        QueueCallstackAlloc callstackAlloc;
        QueueCallstackSample callstackSample;
        QueueCallstackSampleLean callstackSampleLean;
        QueueCallstackFrameSize callstackFrameSize;
        QueueCallstackFrame callstackFrame;
        QueueSymbolInformation symbolInformation;
        QueueCodeInformation codeInformation;
        QueueCrashReport crashReport;
        QueueSysTime sysTime;
        QueueContextSwitch contextSwitch;
        QueueThreadWakeup threadWakeup;
        QueueTidToPid tidToPid;
        QueuePlotConfig plotConfig;
        QueueParamSetup paramSetup;
        QueueCpuTopology cpuTopology;
    };
};
#pragma pack()


enum { QueueItemSize = sizeof( QueueItem ) };

static constexpr size_t QueueDataSize[] = {
    sizeof( QueueHeader ) + sizeof( QueueZoneText ),
    sizeof( QueueHeader ) + sizeof( QueueZoneText ),        // zone name
    sizeof( QueueHeader ) + sizeof( QueueMessage ),
    sizeof( QueueHeader ) + sizeof( QueueMessageColor ),
    sizeof( QueueHeader ) + sizeof( QueueMessage ),         // callstack
    sizeof( QueueHeader ) + sizeof( QueueMessageColor ),    // callstack
    sizeof( QueueHeader ) + sizeof( QueueMessage ),         // app info
    sizeof( QueueHeader ) + sizeof( QueueZoneBegin ),       // allocated source location, not for network transfer
    sizeof( QueueHeader ) + sizeof( QueueZoneBeginLean ),   // lean allocated source location
    sizeof( QueueHeader ) + sizeof( QueueZoneBegin ),       // allocated source location, callstack, not for network transfer
    sizeof( QueueHeader ) + sizeof( QueueZoneBeginLean ),   // lean allocated source location, callstack
    sizeof( QueueHeader ) + sizeof( QueueCallstackMemory ), // not for network transfer
    sizeof( QueueHeader ),                                  // lean callstack memory
    sizeof( QueueHeader ) + sizeof( QueueCallstack ),       // not for network transfer
    sizeof( QueueHeader ),                                  // lean callstack
    sizeof( QueueHeader ) + sizeof( QueueCallstackAlloc ),  // not for network transfer
    sizeof( QueueHeader ),                                  // lean callstack alloc
    sizeof( QueueHeader ) + sizeof( QueueCallstackSample ), // not for network transfer
    sizeof( QueueHeader ) + sizeof( QueueCallstackSampleLean ),
    sizeof( QueueHeader ) + sizeof( QueueFrameImage ),      // not for network transfer
    sizeof( QueueHeader ) + sizeof( QueueFrameImageLean ),
    sizeof( QueueHeader ) + sizeof( QueueZoneBegin ),
    sizeof( QueueHeader ) + sizeof( QueueZoneBegin ),       // callstack
    sizeof( QueueHeader ) + sizeof( QueueZoneEnd ),
    sizeof( QueueHeader ) + sizeof( QueueLockWait ),
    sizeof( QueueHeader ) + sizeof( QueueLockObtain ),
    sizeof( QueueHeader ) + sizeof( QueueLockRelease ),
    sizeof( QueueHeader ) + sizeof( QueueLockWait ),        // shared
    sizeof( QueueHeader ) + sizeof( QueueLockObtain ),      // shared
    sizeof( QueueHeader ) + sizeof( QueueLockRelease ),     // shared
    sizeof( QueueHeader ) + sizeof( QueueLockName ),
    sizeof( QueueHeader ) + sizeof( QueueMemAlloc ),
    sizeof( QueueHeader ) + sizeof( QueueMemFree ),
    sizeof( QueueHeader ) + sizeof( QueueMemAlloc ),        // callstack
    sizeof( QueueHeader ) + sizeof( QueueMemFree ),         // callstack
    sizeof( QueueHeader ) + sizeof( QueueGpuZoneBegin ),
    sizeof( QueueHeader ) + sizeof( QueueGpuZoneBegin ),    // callstack
    sizeof( QueueHeader ) + sizeof( QueueGpuZoneEnd ),
    sizeof( QueueHeader ) + sizeof( QueueGpuZoneBegin ),    // serial
    sizeof( QueueHeader ) + sizeof( QueueGpuZoneBegin ),    // serial, callstack
    sizeof( QueueHeader ) + sizeof( QueueGpuZoneEnd ),      // serial
    sizeof( QueueHeader ) + sizeof( QueuePlotData ),
    sizeof( QueueHeader ) + sizeof( QueueContextSwitch ),
    sizeof( QueueHeader ) + sizeof( QueueThreadWakeup ),
    sizeof( QueueHeader ) + sizeof( QueueGpuTime ),
    // above items must be first
    sizeof( QueueHeader ),                                  // terminate
    sizeof( QueueHeader ),                                  // keep alive
    sizeof( QueueHeader ) + sizeof( QueueThreadContext ),
    sizeof( QueueHeader ),                                  // crash
    sizeof( QueueHeader ) + sizeof( QueueCrashReport ),
    sizeof( QueueHeader ) + sizeof( QueueZoneValidation ),
    sizeof( QueueHeader ) + sizeof( QueueZoneValue ),
    sizeof( QueueHeader ) + sizeof( QueueFrameMark ),       // continuous frames
    sizeof( QueueHeader ) + sizeof( QueueFrameMark ),       // start
    sizeof( QueueHeader ) + sizeof( QueueFrameMark ),       // end
    sizeof( QueueHeader ) + sizeof( QueueSourceLocation ),
    sizeof( QueueHeader ) + sizeof( QueueLockAnnounce ),
    sizeof( QueueHeader ) + sizeof( QueueLockTerminate ),
    sizeof( QueueHeader ) + sizeof( QueueLockMark ),
    sizeof( QueueHeader ) + sizeof( QueueMessage ),         // literal
    sizeof( QueueHeader ) + sizeof( QueueMessageColor ),    // literal
    sizeof( QueueHeader ) + sizeof( QueueMessage ),         // literal, callstack
    sizeof( QueueHeader ) + sizeof( QueueMessageColor ),    // literal, callstack
    sizeof( QueueHeader ) + sizeof( QueueGpuNewContext ),
    sizeof( QueueHeader ) + sizeof( QueueCallstackFrameSize ),
    sizeof( QueueHeader ) + sizeof( QueueCallstackFrame ),
    sizeof( QueueHeader ) + sizeof( QueueSymbolInformation ),
    sizeof( QueueHeader ) + sizeof( QueueCodeInformation ),
    sizeof( QueueHeader ) + sizeof( QueueSysTime ),
    sizeof( QueueHeader ) + sizeof( QueueTidToPid ),
    sizeof( QueueHeader ) + sizeof( QueuePlotConfig ),
    sizeof( QueueHeader ) + sizeof( QueueParamSetup ),
    sizeof( QueueHeader ),                                  // param pingback
    sizeof( QueueHeader ) + sizeof( QueueCpuTopology ),
    // keep all QueueStringTransfer below
    sizeof( QueueHeader ) + sizeof( QueueStringTransfer ),  // string data
    sizeof( QueueHeader ) + sizeof( QueueStringTransfer ),  // thread name
    sizeof( QueueHeader ) + sizeof( QueueStringTransfer ),  // custom string data
    sizeof( QueueHeader ) + sizeof( QueueStringTransfer ),  // plot name
    sizeof( QueueHeader ) + sizeof( QueueStringTransfer ),  // allocated source location payload
    sizeof( QueueHeader ) + sizeof( QueueStringTransfer ),  // callstack payload
    sizeof( QueueHeader ) + sizeof( QueueStringTransfer ),  // callstack alloc payload
    sizeof( QueueHeader ) + sizeof( QueueStringTransfer ),  // frame name
    sizeof( QueueHeader ) + sizeof( QueueStringTransfer ),  // frame image data
    sizeof( QueueHeader ) + sizeof( QueueStringTransfer ),  // external name
    sizeof( QueueHeader ) + sizeof( QueueStringTransfer ),  // external thread name
    sizeof( QueueHeader ) + sizeof( QueueStringTransfer ),  // symbol code
};

static_assert( QueueItemSize == 32, "Queue item size not 32 bytes" );
static_assert( sizeof( QueueDataSize ) / sizeof( size_t ) == (uint8_t)QueueType::NUM_TYPES, "QueueDataSize mismatch" );
static_assert( sizeof( void* ) <= sizeof( uint64_t ), "Pointer size > 8 bytes" );
static_assert( sizeof( void* ) == sizeof( uintptr_t ), "Pointer size != uintptr_t" );

}

#endif<|MERGE_RESOLUTION|>--- conflicted
+++ resolved
@@ -264,11 +264,8 @@
     Invalid,
     OpenGl,
     Vulkan,
-<<<<<<< HEAD
+    OpenCL,
     Direct3D12
-=======
-    OpenCL
->>>>>>> 284d49b3
 };
 
 struct QueueGpuNewContext
